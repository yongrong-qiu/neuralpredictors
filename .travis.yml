--- conflicted
+++ resolved
@@ -5,14 +5,8 @@
   - CC_TEST_REPORTER_ID=$CC_TEST_REPORTER_ID
   - MY_ENV
 install:
-<<<<<<< HEAD
-  - pip install pytest python-coveralls
-  - pip install .
-
-=======
   - pip install pytest pytest-cov
   - pip install .
->>>>>>> 6d5a96dd
 # command to run tests
 before_script:
     - curl -L https://codeclimate.com/downloads/test-reporter/test-reporter-latest-linux-amd64 > ./cc-test-reporter
