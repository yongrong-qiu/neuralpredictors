--- conflicted
+++ resolved
@@ -204,22 +204,6 @@
         self.bias_layer_cls = Bias2DLayer
         self.scale_layer_cls = Scale2DLayer
 
-<<<<<<< HEAD
-    # def add_bn_layer(self, layer, hidden_channels):
-    def add_bn_layer(self, layer: OrderedDict, layer_idx: int):
-        if self.batch_norm[layer_idx]:
-            hidden_channels = self.hidden_channels[layer_idx]
-            bias = self.bias[layer_idx]
-            scale = self.batch_norm_scale[layer_idx]
-
-            layer["norm"] = self.batchnorm_layer_cls(hidden_channels, momentum=self.momentum, affine=bias and scale)
-            if bias and not scale:
-                layer["bias"] = self.bias_layer_cls(hidden_channels)
-            elif not bias and scale:
-                layer["scale"] = self.scale_layer_cls(hidden_channels)
-
-=======
->>>>>>> b2ed57ca
     def penultimate_layer_built(self):
         """Returns True if the penultimate layer has been built."""
         return len(self.features) == self.num_layers - 1
