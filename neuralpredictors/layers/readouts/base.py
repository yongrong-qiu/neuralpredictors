import warnings
from typing import Any, Literal, Mapping, Optional

import torch
from torch import nn as nn
from torch.nn.modules import Module
from torch.nn.parameter import Parameter

Reduction = Literal["sum", "mean", None]


class ConfigurationError(Exception):
    pass


# ------------------ Base Classes -------------------------


class Readout(Module):
    """
    Base readout class for all individual readouts.
    The MultiReadout will expect its readouts to inherit from this base class.
    """

    features: Parameter
    bias: Parameter

    def initialize(self, *args: Any, **kwargs: Any) -> None:
        raise NotImplementedError("initialize is not implemented for ", self.__class__.__name__)

    def regularizer(self, reduction: Reduction = "sum", average: Optional[bool] = None) -> torch.Tensor:
        raise NotImplementedError("regularizer is not implemented for ", self.__class__.__name__)

    def apply_reduction(
        self, x: torch.Tensor, reduction: Reduction = "mean", average: Optional[bool] = None
    ) -> torch.Tensor:
        """
        Applies a reduction on the output of the regularizer.
        Args:
            x: output of the regularizer
            reduction: method of reduction for the regularizer. Currently possible are ['mean', 'sum', None].
            average: Deprecated. Whether to average the output of the regularizer.
                            If not None, it is transformed into the corresponding value of 'reduction' (see method 'resolve_reduction_method').

        Returns: reduced value of the regularizer
        """
        reduction = self.resolve_reduction_method(reduction=reduction, average=average)

        if reduction == "mean":
            return x.mean()
        elif reduction == "sum":
            return x.sum()
        elif reduction is None:
            return x
        else:
            raise ValueError(
                f"Reduction method '{reduction}' is not recognized. Valid values are ['mean', 'sum', None]"
            )

    def resolve_reduction_method(self, reduction: Reduction = "mean", average: Optional[bool] = None) -> Reduction:
        """
        Helper method which transforms the old and deprecated argument 'average' in the regularizer into
        the new argument 'reduction' (if average is not None). This is done in order to agree with the terminology in pytorch).
        """
        if average is not None:
            warnings.warn("Use of 'average' is deprecated. Please consider using `reduction` instead")
            reduction = "mean" if average else "sum"
        return reduction

    def resolve_deprecated_gamma_readout(self, feature_reg_weight: float, gamma_readout: Optional[float]) -> float:
        if gamma_readout is not None:
            warnings.warn(
                "Use of 'gamma_readout' is deprecated. Please consider using the readout's feature-regularization parameter instead"
            )
            feature_reg_weight = gamma_readout
        return feature_reg_weight

    def initialize_bias(self, mean_activity: Optional[torch.Tensor] = None) -> None:
        """
        Initialize the biases in readout.
        Args:
            mean_activity: Tensor containing the mean activity of neurons.

        Returns:

        """
        if mean_activity is None:
            warnings.warn("Readout is NOT initialized with mean activity but with 0!")
            self.bias.data.fill_(0)
        else:
            self.bias.data = mean_activity

    def __repr__(self) -> str:
        return super().__repr__() + " [{}]\n".format(self.__class__.__name__)  # type: ignore[no-untyped-call,no-any-return]


class ClonedReadout(Module):
    """
    This readout clones another readout while applying a linear transformation on the output. Used for MultiDatasets
    with matched neurons where the x-y positions in the grid stay the same but the predicted responses are rescaled due
    to varying experimental conditions.
    """

    def __init__(self, original_readout: Readout, **kwargs: Any) -> None:
        super().__init__()  # type: ignore[no-untyped-call]

        self._source = original_readout
        self.alpha = Parameter(torch.ones(self._source.features.shape[-1]))  # type: ignore[attr-defined]
        self.beta = Parameter(torch.zeros(self._source.features.shape[-1]))  # type: ignore[attr-defined]

<<<<<<< HEAD
    def forward(self, x, **kwargs):
=======
    def forward(self, x: torch.Tensor) -> torch.Tensor:
>>>>>>> c8afc809
        x = self._source(x) * self.alpha + self.beta
        return x

    def feature_l1(self, average: bool = True) -> torch.Tensor:
        """Regularization is only applied on the scaled feature weights, not on the bias."""
        if average:
            return (self._source.features * self.alpha).abs().mean()
        else:
            return (self._source.features * self.alpha).abs().sum()

    def initialize(self, **kwargs: Any) -> None:
        self.alpha.data.fill_(1.0)
        self.beta.data.fill_(0.0)<|MERGE_RESOLUTION|>--- conflicted
+++ resolved
@@ -108,11 +108,7 @@
         self.alpha = Parameter(torch.ones(self._source.features.shape[-1]))  # type: ignore[attr-defined]
         self.beta = Parameter(torch.zeros(self._source.features.shape[-1]))  # type: ignore[attr-defined]
 
-<<<<<<< HEAD
-    def forward(self, x, **kwargs):
-=======
-    def forward(self, x: torch.Tensor) -> torch.Tensor:
->>>>>>> c8afc809
+    def forward(self, x: torch.Tensor, **kwarg) -> torch.Tensor:
         x = self._source(x) * self.alpha + self.beta
         return x
 
